--- conflicted
+++ resolved
@@ -526,12 +526,7 @@
                 sg.popup(i18n("index文件路径不可包含中文"))
                 return False
             self.set_devices(values["sg_input_device"], values["sg_output_device"])
-<<<<<<< HEAD
-            self.config.set_device_by_name(values["infer_device"])
-            self.config.use_jit = values["use_jit"]
-=======
             self.config.use_jit = False  # values["use_jit"]
->>>>>>> 21f9e4bd
             # self.device_latency = values["device_latency"]
             self.gui_config.pth_path = values["pth_path"]
             self.gui_config.index_path = values["index_path"]
