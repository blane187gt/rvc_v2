import copy
from io import BytesIO
import os
import pickle
import sys
import traceback
import logging

from infer.lib import jit
from infer.lib.jit.get_synthesizer import get_synthesizer

logger = logging.getLogger(__name__)
logger.setLevel(logging.DEBUG)
from time import time as ttime

import fairseq
import faiss
import numpy as np
import parselmouth
import pyworld
import scipy.signal as signal
import torch
import torch.nn as nn
import torch.nn.functional as F
import torchcrepe

from infer.lib.infer_pack.models import (
    SynthesizerTrnMs256NSFsid,
    SynthesizerTrnMs256NSFsid_nono,
    SynthesizerTrnMs768NSFsid,
    SynthesizerTrnMs768NSFsid_nono,
)

now_dir = os.getcwd()
sys.path.append(now_dir)
from multiprocessing import Manager as M

from configs.config import Config

# config = Config()

mm = M()


# config.device=torch.device("cpu")########强制cpu测试
# config.is_half=False########强制cpu测试
class RVC:
    def __init__(
        self,
        key,
        pth_path,
        index_path,
        index_rate,
        n_cpu,
        inp_q,
        opt_q,
        config: Config,
        last_rvc=None,
    ) -> None:
        """
        初始化
        """
        try:
            if config.dml == True:

                def forward_dml(ctx, x, scale):
                    ctx.scale = scale
                    res = x.clone().detach()
                    return res

                fairseq.modules.grad_multiply.GradMultiply.forward = forward_dml
            # global config
            self.config = config
            self.inp_q = inp_q
            self.opt_q = opt_q
            # device="cpu"########强制cpu测试
            self.device = config.device
            self.f0_up_key = key
            self.time_step = 160 / 16000 * 1000
            self.f0_min = 50
            self.f0_max = 1100
            self.f0_mel_min = 1127 * np.log(1 + self.f0_min / 700)
            self.f0_mel_max = 1127 * np.log(1 + self.f0_max / 700)
            self.sr = 16000
            self.window = 160
            self.n_cpu = n_cpu
            self.use_jit = self.config.use_jit
            self.is_half = config.is_half

            if index_rate != 0:
                self.index = faiss.read_index(index_path)
                self.big_npy = self.index.reconstruct_n(0, self.index.ntotal)
                logger.info("Index search enabled")
            self.pth_path: str = pth_path
            self.index_path = index_path
            self.index_rate = index_rate

            if last_rvc is None:
                models, _, _ = fairseq.checkpoint_utils.load_model_ensemble_and_task(
                    ["assets/hubert/hubert_base.pt"],
                    suffix="",
                )
                hubert_model = models[0]
                hubert_model = hubert_model.to(self.device)
                if self.is_half:
                    hubert_model = hubert_model.half()
                else:
                    hubert_model = hubert_model.float()
                hubert_model.eval()
                self.model = hubert_model
            else:
                self.model = last_rvc.model
            

            self.net_g: nn.Module = None

            def set_default_model():
                self.net_g, cpt = get_synthesizer(self.pth_path, self.device)
                self.tgt_sr = cpt["config"][-1]
                cpt["config"][-3] = cpt["weight"]["emb_g.weight"].shape[0]
                self.if_f0 = cpt.get("f0", 1)
                self.version = cpt.get("version", "v1")
                if self.is_half:
                    self.net_g = self.net_g.half()
                else:
                    self.net_g = self.net_g.float()

            def set_jit_model():
                jit_pth_path = self.pth_path.rstrip(".pth")
                jit_pth_path += ".half.jit" if self.is_half else ".jit"
                reload = False
                if str(self.device) == "cuda":
                    self.device = torch.device("cuda:0")
                if os.path.exists(jit_pth_path):
                    cpt = jit.load(jit_pth_path)
                    model_device = cpt["device"]
                    if model_device != str(self.device):
                        reload = True
                else:
                    reload = True

                if reload:
                    cpt = jit.synthesizer_jit_export(
                        self.pth_path,
                        "script",
                        None,
                        device=self.device,
                        is_half=self.is_half,
                    )

                self.tgt_sr = cpt["config"][-1]
                self.if_f0 = cpt.get("f0", 1)
                self.version = cpt.get("version", "v1")
                self.net_g = torch.jit.load(
                    BytesIO(cpt["model"]), map_location=self.device
                )
                self.net_g.infer = self.net_g.forward
                self.net_g.eval().to(self.device)

            def set_synthesizer():
                if self.use_jit and not config.dml:
                    if self.is_half and "cpu" in str(self.device):
                        logger.warning(
                            "Use default Synthesizer model. \
                                    Jit is not supported on the CPU for half floating point"
                        )
                        set_default_model()
                    else:
                        set_jit_model()
                else:
                    set_default_model()

            if last_rvc is None or last_rvc.pth_path != self.pth_path:
                set_synthesizer()
            else:
                self.tgt_sr = last_rvc.tgt_sr
                self.if_f0 = last_rvc.if_f0
                self.version = last_rvc.version
                self.is_half = last_rvc.is_half
                if last_rvc.use_jit != self.use_jit or \
                    str(self.device) != str(last_rvc.device):
                    set_synthesizer()
                else:
                    self.net_g = last_rvc.net_g
<<<<<<< HEAD
=======

>>>>>>> 27e16e7f
            if last_rvc is not None and hasattr(last_rvc, "model_rmvpe"):
                self.model_rmvpe = last_rvc.model_rmvpe
            
            if last_rvc is not None and str(self.device) != str(last_rvc.device):
                self.model.to(self.device)
                self.net_g.to(self.device)
                if hasattr(self, "model_rmvpe"):
                    del self.model_rmvpe
        except:
            logger.warning(traceback.format_exc())

    def change_key(self, new_key):
        self.f0_up_key = new_key

    def change_index_rate(self, new_index_rate):
        if new_index_rate != 0 and self.index_rate == 0:
            self.index = faiss.read_index(self.index_path)
            self.big_npy = self.index.reconstruct_n(0, self.index.ntotal)
            logger.info("Index search enabled")
        self.index_rate = new_index_rate

    def get_f0_post(self, f0):
        f0_min = self.f0_min
        f0_max = self.f0_max
        f0_mel_min = 1127 * np.log(1 + f0_min / 700)
        f0_mel_max = 1127 * np.log(1 + f0_max / 700)
        f0bak = f0.copy()
        f0_mel = 1127 * np.log(1 + f0 / 700)
        f0_mel[f0_mel > 0] = (f0_mel[f0_mel > 0] - f0_mel_min) * 254 / (
            f0_mel_max - f0_mel_min
        ) + 1
        f0_mel[f0_mel <= 1] = 1
        f0_mel[f0_mel > 255] = 255
        f0_coarse = np.rint(f0_mel).astype(np.int32)
        return f0_coarse, f0bak

    def get_f0(self, x, f0_up_key, n_cpu, method="harvest"):
        n_cpu = int(n_cpu)
        if method == "crepe":
            return self.get_f0_crepe(x, f0_up_key)
        if method == "rmvpe":
            return self.get_f0_rmvpe(x, f0_up_key)
        if method == "pm":
            p_len = x.shape[0] // 160 + 1
            f0 = (
                parselmouth.Sound(x, 16000)
                .to_pitch_ac(
                    time_step=0.01,
                    voicing_threshold=0.6,
                    pitch_floor=50,
                    pitch_ceiling=1100,
                )
                .selected_array["frequency"]
            )

            pad_size = (p_len - len(f0) + 1) // 2
            if pad_size > 0 or p_len - len(f0) - pad_size > 0:
                # print(pad_size, p_len - len(f0) - pad_size)
                f0 = np.pad(
                    f0, [[pad_size, p_len - len(f0) - pad_size]], mode="constant"
                )

            f0 *= pow(2, f0_up_key / 12)
            return self.get_f0_post(f0)
        if n_cpu == 1:
            f0, t = pyworld.harvest(
                x.astype(np.double),
                fs=16000,
                f0_ceil=1100,
                f0_floor=50,
                frame_period=10,
            )
            f0 = signal.medfilt(f0, 3)
            f0 *= pow(2, f0_up_key / 12)
            return self.get_f0_post(f0)
        f0bak = np.zeros(x.shape[0] // 160 + 1, dtype=np.float64)
        length = len(x)
        part_length = 160 * ((length // 160 - 1) // n_cpu + 1)
        n_cpu = (length // 160 - 1) // (part_length // 160) + 1
        ts = ttime()
        res_f0 = mm.dict()
        for idx in range(n_cpu):
            tail = part_length * (idx + 1) + 320
            if idx == 0:
                self.inp_q.put((idx, x[:tail], res_f0, n_cpu, ts))
            else:
                self.inp_q.put(
                    (idx, x[part_length * idx - 320 : tail], res_f0, n_cpu, ts)
                )
        while 1:
            res_ts = self.opt_q.get()
            if res_ts == ts:
                break
        f0s = [i[1] for i in sorted(res_f0.items(), key=lambda x: x[0])]
        for idx, f0 in enumerate(f0s):
            if idx == 0:
                f0 = f0[:-3]
            elif idx != n_cpu - 1:
                f0 = f0[2:-3]
            else:
                f0 = f0[2:]
            f0bak[
                part_length * idx // 160 : part_length * idx // 160 + f0.shape[0]
            ] = f0
        f0bak = signal.medfilt(f0bak, 3)
        f0bak *= pow(2, f0_up_key / 12)
        return self.get_f0_post(f0bak)

    def get_f0_crepe(self, x, f0_up_key):
        if "privateuseone" in str(self.device):  ###不支持dml，cpu又太慢用不成，拿pm顶替
            return self.get_f0(x, f0_up_key, 1, "pm")
        audio = torch.tensor(np.copy(x))[None].float()
        # print("using crepe,device:%s"%self.device)
        f0, pd = torchcrepe.predict(
            audio,
            self.sr,
            160,
            self.f0_min,
            self.f0_max,
            "full",
            batch_size=512,
            # device=self.device if self.device.type!="privateuseone" else "cpu",###crepe不用半精度全部是全精度所以不愁###cpu延迟高到没法用
            device=self.device,
            return_periodicity=True,
        )
        pd = torchcrepe.filter.median(pd, 3)
        f0 = torchcrepe.filter.mean(f0, 3)
        f0[pd < 0.1] = 0
        f0 = f0[0].cpu().numpy()
        f0 *= pow(2, f0_up_key / 12)
        return self.get_f0_post(f0)

    def get_f0_rmvpe(self, x, f0_up_key):
        if hasattr(self, "model_rmvpe") == False:
            from infer.lib.rmvpe import RMVPE

            logger.info("Loading rmvpe model")
            self.model_rmvpe = RMVPE(
                # "rmvpe.pt", is_half=self.is_half if self.device.type!="privateuseone" else False, device=self.device if self.device.type!="privateuseone"else "cpu"####dml时强制对rmvpe用cpu跑
                #  "rmvpe.pt", is_half=False, device=self.device####dml配置
                # "rmvpe.pt", is_half=False, device="cpu"####锁定cpu配置
                "assets/rmvpe/rmvpe.pt",
                is_half=self.is_half,
                device=self.device,  ####正常逻辑
                use_jit=self.config.use_jit,
            )
            # self.model_rmvpe = RMVPE("aug2_58000_half.pt", is_half=self.is_half, device=self.device)
        f0 = self.model_rmvpe.infer_from_audio(x, thred=0.03)
        f0 *= pow(2, f0_up_key / 12)
        return self.get_f0_post(f0)

    def infer(
        self,
        feats: torch.Tensor,
        indata: np.ndarray,
        block_frame_16k,
        rate,
        cache_pitch,
        cache_pitchf,
        f0method,
    ) -> np.ndarray:
        feats = feats.view(1, -1)
        if self.config.is_half:
            feats = feats.half()
        else:
            feats = feats.float()
        feats = feats.to(self.device)
        t1 = ttime()
        with torch.no_grad():
            padding_mask = torch.BoolTensor(feats.shape).to(self.device).fill_(False)
            inputs = {
                "source": feats,
                "padding_mask": padding_mask,
                "output_layer": 9 if self.version == "v1" else 12,
            }
            logits = self.model.extract_features(**inputs)
            feats = (
                self.model.final_proj(logits[0]) if self.version == "v1" else logits[0]
            )
            feats = F.pad(feats, (0, 0, 1, 0))
        t2 = ttime()
        try:
            if hasattr(self, "index") and self.index_rate != 0:
                leng_replace_head = int(rate * feats[0].shape[0])
                npy = feats[0][-leng_replace_head:].cpu().numpy().astype("float32")
                score, ix = self.index.search(npy, k=8)
                weight = np.square(1 / score)
                weight /= weight.sum(axis=1, keepdims=True)
                npy = np.sum(self.big_npy[ix] * np.expand_dims(weight, axis=2), axis=1)
                if self.config.is_half:
                    npy = npy.astype("float16")
                feats[0][-leng_replace_head:] = (
                    torch.from_numpy(npy).unsqueeze(0).to(self.device) * self.index_rate
                    + (1 - self.index_rate) * feats[0][-leng_replace_head:]
                )
            else:
                logger.warning("Index search FAILED or disabled")
        except:
            traceback.print_exc()
            logger.warning("Index search FAILED")
        feats = F.interpolate(feats.permute(0, 2, 1), scale_factor=2).permute(0, 2, 1)
        t3 = ttime()
        if self.if_f0 == 1:
            pitch, pitchf = self.get_f0(indata, self.f0_up_key, self.n_cpu, f0method)
            start_frame = block_frame_16k // 160
            end_frame = len(cache_pitch) - (pitch.shape[0] - 4) + start_frame
            cache_pitch[:] = np.append(cache_pitch[start_frame:end_frame], pitch[3:-1])
            cache_pitchf[:] = np.append(
                cache_pitchf[start_frame:end_frame], pitchf[3:-1]
            )
            p_len = min(feats.shape[1], 13000, cache_pitch.shape[0])
        else:
            cache_pitch, cache_pitchf = None, None
            p_len = min(feats.shape[1], 13000)
        t4 = ttime()
        feats = feats[:, :p_len, :]
        if self.if_f0 == 1:
            cache_pitch = cache_pitch[:p_len]
            cache_pitchf = cache_pitchf[:p_len]
            cache_pitch = torch.LongTensor(cache_pitch).unsqueeze(0).to(self.device)
            cache_pitchf = torch.FloatTensor(cache_pitchf).unsqueeze(0).to(self.device)
        p_len = torch.LongTensor([p_len]).to(self.device)
        ii = 0  # sid
        sid = torch.LongTensor([ii]).to(self.device)
        with torch.no_grad():
            if self.if_f0 == 1:
                # print(12222222222,feats.device,p_len.device,cache_pitch.device,cache_pitchf.device,sid.device,rate2)
                infered_audio = self.net_g.infer(
                    feats,
                    p_len,
                    cache_pitch,
                    cache_pitchf,
                    sid,
                    torch.FloatTensor([rate]),
                )[0][0, 0].data.float()
            else:
                infered_audio = self.net_g.infer(
                    feats, p_len, sid, torch.FloatTensor([rate])
                )[0][0, 0].data.float()
        t5 = ttime()
        logger.info(
            "Spent time: fea = %.2fs, index = %.2fs, f0 = %.2fs, model = %.2fs",
            t2 - t1,
            t3 - t2,
            t4 - t3,
            t5 - t4,
        )
        return infered_audio<|MERGE_RESOLUTION|>--- conflicted
+++ resolved
@@ -182,10 +182,7 @@
                     set_synthesizer()
                 else:
                     self.net_g = last_rvc.net_g
-<<<<<<< HEAD
-=======
-
->>>>>>> 27e16e7f
+
             if last_rvc is not None and hasattr(last_rvc, "model_rmvpe"):
                 self.model_rmvpe = last_rvc.model_rmvpe
             
