--- conflicted
+++ resolved
@@ -1,7 +1,3 @@
-<<<<<<< HEAD
-import copy
-=======
->>>>>>> 9f2f0559
 from io import BytesIO
 import os
 import pickle
@@ -181,12 +177,8 @@
                 self.if_f0 = last_rvc.if_f0
                 self.version = last_rvc.version
                 self.is_half = last_rvc.is_half
-<<<<<<< HEAD
                 if last_rvc.use_jit != self.use_jit or \
                     str(self.device) != str(last_rvc.device):
-=======
-                if last_rvc.use_jit != self.use_jit:
->>>>>>> 9f2f0559
                     set_synthesizer()
                 else:
                     self.net_g = last_rvc.net_g
