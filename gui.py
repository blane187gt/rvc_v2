"""
0416后的更新：
    引入config中half
    重建npy而不用填写
    v2支持
    无f0模型支持
    修复

    int16：
    增加无索引支持
    f0算法改harvest(怎么看就只有这个会影响CPU占用)，但是不这么改效果不好
"""
import os, sys, traceback

now_dir = os.getcwd()
sys.path.append(now_dir)
from config import Config as MyConfig

<<<<<<< HEAD
Config = Config()
=======
is_half = MyConfig().is_half
>>>>>>> 0729c9d6
import PySimpleGUI as sg
import sounddevice as sd
import noisereduce as nr
import numpy as np
from fairseq import checkpoint_utils
import librosa, torch, pyworld, faiss, time, threading
import torch.nn.functional as F
import torchaudio.transforms as tat
import scipy.signal as signal

# import matplotlib.pyplot as plt
from infer_pack.models import (
    SynthesizerTrnMs256NSFsid,
    SynthesizerTrnMs256NSFsid_nono,
    SynthesizerTrnMs768NSFsid,
    SynthesizerTrnMs768NSFsid_nono,
)
from i18n import I18nAuto

i18n = I18nAuto()
device = torch.device("cuda" if torch.cuda.is_available() else "cpu")


class RVC:
    def __init__(
        self, key, hubert_path, pth_path, index_path, npy_path, index_rate
    ) -> None:
        """
        初始化
        """
        try:
            self.config = MyConfig()
            self.f0_up_key = key
            self.time_step = 160 / 16000 * 1000
            self.f0_min = 50
            self.f0_max = 1100
            self.f0_mel_min = 1127 * np.log(1 + self.f0_min / 700)
            self.f0_mel_max = 1127 * np.log(1 + self.f0_max / 700)
            self.sr = 16000
            self.window = 160
            if index_rate != 0:
                self.index = faiss.read_index(index_path)
                # self.big_npy = np.load(npy_path)
                self.big_npy = self.index.reconstruct_n(0, self.index.ntotal)
                print("index search enabled")
            self.index_rate = index_rate
            model_path = hubert_path
            print("load model(s) from {}".format(model_path))
            models, saved_cfg, task = checkpoint_utils.load_model_ensemble_and_task(
                [model_path],
                suffix="",
            )
            self.model = models[0]
            self.model = self.model.to(device)
            if Config.is_half:
                self.model = self.model.half()
            else:
                self.model = self.model.float()
            self.model.eval()
            cpt = torch.load(pth_path, map_location="cpu")
            self.tgt_sr = cpt["config"][-1]
            cpt["config"][-3] = cpt["weight"]["emb_g.weight"].shape[0]  # n_spk
            self.if_f0 = cpt.get("f0", 1)
            self.version = cpt.get("version", "v1")
<<<<<<< HEAD
            if self.version == "v1":
                if self.if_f0 == 1:
                    self.net_g = SynthesizerTrnMs256NSFsid(
                        *cpt["config"], is_half=Config.is_half
=======
            
            if self.version == "v1":
                if self.if_f0 == 1:
                    self.net_g = SynthesizerTrnMs256NSFsid(
                        *cpt["config"], is_half=self.config.is_half
>>>>>>> 0729c9d6
                    )
                else:
                    self.net_g = SynthesizerTrnMs256NSFsid_nono(*cpt["config"])
            elif self.version == "v2":
                if self.if_f0 == 1:
                    self.net_g = SynthesizerTrnMs768NSFsid(
<<<<<<< HEAD
                        *cpt["config"], is_half=Config.is_half
=======
                        *cpt["config"], is_half=self.config.is_half
>>>>>>> 0729c9d6
                    )
                else:
                    self.net_g = SynthesizerTrnMs768NSFsid_nono(*cpt["config"])
            del self.net_g.enc_q
            print(self.net_g.load_state_dict(cpt["weight"], strict=False))
            self.net_g.eval().to(device)
            if Config.is_half:
                self.net_g = self.net_g.half()
            else:
                self.net_g = self.net_g.float()
        except:
            print(traceback.format_exc())

    def get_f0(self, x, f0_up_key, inp_f0=None):
        x_pad = 1
        f0_min = 50
        f0_max = 1100
        f0_mel_min = 1127 * np.log(1 + f0_min / 700)
        f0_mel_max = 1127 * np.log(1 + f0_max / 700)
        f0, t = pyworld.harvest(
            x.astype(np.double),
            fs=self.sr,
            f0_ceil=f0_max,
            f0_floor=f0_min,
            frame_period=10,
        )
        f0 = pyworld.stonemask(x.astype(np.double), f0, t, self.sr)
        f0 = signal.medfilt(f0, 3)
        f0 *= pow(2, f0_up_key / 12)
        # with open("test.txt","w")as f:f.write("\n".join([str(i)for i in f0.tolist()]))
        tf0 = self.sr // self.window  # 每秒f0点数
        if inp_f0 is not None:
            delta_t = np.round(
                (inp_f0[:, 0].max() - inp_f0[:, 0].min()) * tf0 + 1
            ).astype("int16")
            replace_f0 = np.interp(
                list(range(delta_t)), inp_f0[:, 0] * 100, inp_f0[:, 1]
            )
            shape = f0[x_pad * tf0 : x_pad * tf0 + len(replace_f0)].shape[0]
            f0[x_pad * tf0 : x_pad * tf0 + len(replace_f0)] = replace_f0[:shape]
        # with open("test_opt.txt","w")as f:f.write("\n".join([str(i)for i in f0.tolist()]))
        f0bak = f0.copy()
        f0_mel = 1127 * np.log(1 + f0 / 700)
        f0_mel[f0_mel > 0] = (f0_mel[f0_mel > 0] - f0_mel_min) * 254 / (
            f0_mel_max - f0_mel_min
        ) + 1
        f0_mel[f0_mel <= 1] = 1
        f0_mel[f0_mel > 255] = 255
        f0_coarse = np.rint(f0_mel).astype(np.int)
        return f0_coarse, f0bak  # 1-0

    def infer(self, feats: torch.Tensor) -> np.ndarray:
        """
        推理函数
        """
        audio = feats.clone().cpu().numpy()
        assert feats.dim() == 1, feats.dim()
        feats = feats.view(1, -1)
        padding_mask = torch.BoolTensor(feats.shape).fill_(False)
        inputs = {
            "source": feats.half().to(device),
            "padding_mask": padding_mask.to(device),
            "output_layer": 9 if self.version == "v1" else 12,
        }
        torch.cuda.synchronize()
        with torch.no_grad():
            logits = self.model.extract_features(**inputs)
            feats = self.model.final_proj(logits[0]) if self.version == "v1" else logits[0]

        ####索引优化
        try:
            if (
                hasattr(self, "index")
                and hasattr(self, "big_npy")
                and self.index_rate != 0
            ):
                npy = feats[0].cpu().numpy().astype("float32")
                score, ix = self.index.search(npy, k=8)
                weight = np.square(1 / score)
                weight /= weight.sum(axis=1, keepdims=True)
                npy = np.sum(self.big_npy[ix] * np.expand_dims(weight, axis=2), axis=1)
                if Config.is_half:
                    npy = npy.astype("float16")
                feats = (
                    torch.from_numpy(npy).unsqueeze(0).to(device) * self.index_rate
                    + (1 - self.index_rate) * feats
                )
            else:
                print("index search FAIL or disabled")
        except:
            traceback.print_exc()
            print("index search FAIL")
        feats = F.interpolate(feats.permute(0, 2, 1), scale_factor=2).permute(0, 2, 1)
        torch.cuda.synchronize()
        print(feats.shape)
        if self.if_f0 == 1:
            pitch, pitchf = self.get_f0(audio, self.f0_up_key)
            p_len = min(feats.shape[1], 13000, pitch.shape[0])  # 太大了爆显存
        else:
            pitch, pitchf = None, None
            p_len = min(feats.shape[1], 13000)  # 太大了爆显存
        torch.cuda.synchronize()
        # print(feats.shape,pitch.shape)
        feats = feats[:, :p_len, :]
        if self.if_f0 == 1:
            pitch = pitch[:p_len]
            pitchf = pitchf[:p_len]
            pitch = torch.LongTensor(pitch).unsqueeze(0).to(device)
            pitchf = torch.FloatTensor(pitchf).unsqueeze(0).to(device)
        p_len = torch.LongTensor([p_len]).to(device)
        ii = 0  # sid
        sid = torch.LongTensor([ii]).to(device)
        with torch.no_grad():
            if self.if_f0 == 1:
                infered_audio = (
                    self.net_g.infer(feats, p_len, pitch, pitchf, sid)[0][0, 0]
                    .data.cpu()
                    .float()
                )
            else:
                infered_audio = (
                    self.net_g.infer(feats, p_len, sid)[0][0, 0].data.cpu().float()
                )
        torch.cuda.synchronize()
        return infered_audio


class GUIConfig:
    def __init__(self) -> None:
        self.hubert_path: str = ""
        self.pth_path: str = ""
        self.index_path: str = ""
        self.npy_path: str = ""
        self.pitch: int = 12
        self.samplerate: int = 44100
        self.block_time: float = 1.0  # s
        self.buffer_num: int = 1
        self.threhold: int = -30
        self.crossfade_time: float = 0.08
        self.extra_time: float = 0.04
        self.I_noise_reduce = False
        self.O_noise_reduce = False
        self.index_rate = 0.3


class GUI:
    def __init__(self) -> None:
        self.config = GUIConfig()
        self.flag_vc = False

        self.launcher()

    def launcher(self):
        sg.theme("LightBlue3")
        input_devices, output_devices, _, _ = self.get_devices()
        layout = [
            [
                sg.Frame(
                    title=i18n("加载模型"),
                    layout=[
                        [
                            sg.Input(default_text="hubert_base.pt", key="hubert_path"),
                            sg.FileBrowse(i18n("Hubert模型")),
                        ],
                        [
                            sg.Input(default_text="TEMP\\atri.pth", key="pth_path"),
                            sg.FileBrowse(i18n("选择.pth文件")),
                        ],
                        [
                            sg.Input(
                                default_text="TEMP\\added_IVF512_Flat_atri_baseline_src_feat.index",
                                key="index_path",
                            ),
                            sg.FileBrowse(i18n("选择.index文件")),
                        ],
                        [
                            sg.Input(
                                default_text="你不需要填写这个You don't need write this.",
                                key="npy_path",
                            ),
                            sg.FileBrowse(i18n("选择.npy文件")),
                        ],
                    ],
                )
            ],
            [
                sg.Frame(
                    layout=[
                        [
                            sg.Text(i18n("输入设备")),
                            sg.Combo(
                                input_devices,
                                key="sg_input_device",
                                default_value=input_devices[sd.default.device[0]],
                            ),
                        ],
                        [
                            sg.Text(i18n("输出设备")),
                            sg.Combo(
                                output_devices,
                                key="sg_output_device",
                                default_value=output_devices[sd.default.device[1]],
                            ),
                        ],
                    ],
                    title=i18n("音频设备(请使用同种类驱动)"),
                )
            ],
            [
                sg.Frame(
                    layout=[
                        [
                            sg.Text(i18n("响应阈值")),
                            sg.Slider(
                                range=(-60, 0),
                                key="threhold",
                                resolution=1,
                                orientation="h",
                                default_value=-30,
                            ),
                        ],
                        [
                            sg.Text(i18n("音调设置")),
                            sg.Slider(
                                range=(-24, 24),
                                key="pitch",
                                resolution=1,
                                orientation="h",
                                default_value=12,
                            ),
                        ],
                        [
                            sg.Text(i18n("Index Rate")),
                            sg.Slider(
                                range=(0.0, 1.0),
                                key="index_rate",
                                resolution=0.01,
                                orientation="h",
                                default_value=0.5,
                            ),
                        ],
                    ],
                    title=i18n("常规设置"),
                ),
                sg.Frame(
                    layout=[
                        [
                            sg.Text(i18n("采样长度")),
                            sg.Slider(
                                range=(0.1, 3.0),
                                key="block_time",
                                resolution=0.1,
                                orientation="h",
                                default_value=1.0,
                            ),
                        ],
                        [
                            sg.Text(i18n("淡入淡出长度")),
                            sg.Slider(
                                range=(0.01, 0.15),
                                key="crossfade_length",
                                resolution=0.01,
                                orientation="h",
                                default_value=0.08,
                            ),
                        ],
                        [
                            sg.Text(i18n("额外推理时长")),
                            sg.Slider(
                                range=(0.05, 3.00),
                                key="extra_time",
                                resolution=0.01,
                                orientation="h",
                                default_value=0.05,
                            ),
                        ],
                        [
                            sg.Checkbox(i18n("输入降噪"), key="I_noise_reduce"),
                            sg.Checkbox(i18n("输出降噪"), key="O_noise_reduce"),
                        ],
                    ],
                    title=i18n("性能设置"),
                ),
            ],
            [
                sg.Button(i18n("开始音频转换"), key="start_vc"),
                sg.Button(i18n("停止音频转换"), key="stop_vc"),
                sg.Text(i18n("推理时间(ms):")),
                sg.Text("0", key="infer_time"),
            ],
        ]

        self.window = sg.Window("RVC - GUI", layout=layout)
        self.event_handler()

    def event_handler(self):
        while True:
            event, values = self.window.read()
            if event == sg.WINDOW_CLOSED:
                self.flag_vc = False
                exit()
            if event == "start_vc" and self.flag_vc == False:
                self.set_values(values)
                print(str(self.config.__dict__))
                print("using_cuda:" + str(torch.cuda.is_available()))
                self.start_vc()
            if event == "stop_vc" and self.flag_vc == True:
                self.flag_vc = False

    def set_values(self, values):
        self.set_devices(values["sg_input_device"], values["sg_output_device"])
        self.config.hubert_path = values["hubert_path"]
        self.config.pth_path = values["pth_path"]
        self.config.index_path = values["index_path"]
        self.config.npy_path = values["npy_path"]
        self.config.threhold = values["threhold"]
        self.config.pitch = values["pitch"]
        self.config.block_time = values["block_time"]
        self.config.crossfade_time = values["crossfade_length"]
        self.config.extra_time = values["extra_time"]
        self.config.I_noise_reduce = values["I_noise_reduce"]
        self.config.O_noise_reduce = values["O_noise_reduce"]
        self.config.index_rate = values["index_rate"]

    def start_vc(self):
        torch.cuda.empty_cache()
        self.flag_vc = True
        self.block_frame = int(self.config.block_time * self.config.samplerate)
        self.crossfade_frame = int(self.config.crossfade_time * self.config.samplerate)
        self.sola_search_frame = int(0.012 * self.config.samplerate)
        self.delay_frame = int(0.01 * self.config.samplerate)  # 往前预留0.02s
        self.extra_frame = int(self.config.extra_time * self.config.samplerate)
        self.rvc = None
        self.rvc = RVC(
            self.config.pitch,
            self.config.hubert_path,
            self.config.pth_path,
            self.config.index_path,
            self.config.npy_path,
            self.config.index_rate,
        )
        self.input_wav: np.ndarray = np.zeros(
            self.extra_frame
            + self.crossfade_frame
            + self.sola_search_frame
            + self.block_frame,
            dtype="float32",
        )
        self.output_wav: torch.Tensor = torch.zeros(
            self.block_frame, device=device, dtype=torch.float32
        )
        self.sola_buffer: torch.Tensor = torch.zeros(
            self.crossfade_frame, device=device, dtype=torch.float32
        )
        self.fade_in_window: torch.Tensor = torch.linspace(
            0.0, 1.0, steps=self.crossfade_frame, device=device, dtype=torch.float32
        )
        self.fade_out_window: torch.Tensor = 1 - self.fade_in_window
        self.resampler1 = tat.Resample(
            orig_freq=self.config.samplerate, new_freq=16000, dtype=torch.float32
        )
        self.resampler2 = tat.Resample(
            orig_freq=self.rvc.tgt_sr,
            new_freq=self.config.samplerate,
            dtype=torch.float32,
        )
        thread_vc = threading.Thread(target=self.soundinput)
        thread_vc.start()

    def soundinput(self):
        """
        接受音频输入
        """
        with sd.Stream(
            callback=self.audio_callback,
            blocksize=self.block_frame,
            samplerate=self.config.samplerate,
            dtype="float32",
        ):
            while self.flag_vc:
                time.sleep(self.config.block_time)
                print("Audio block passed.")
        print("ENDing VC")

    def audio_callback(
        self, indata: np.ndarray, outdata: np.ndarray, frames, times, status
    ):
        """
        音频处理
        """
        start_time = time.perf_counter()
        indata = librosa.to_mono(indata.T)
        if self.config.I_noise_reduce:
            indata[:] = nr.reduce_noise(y=indata, sr=self.config.samplerate)

        """noise gate"""
        frame_length = 2048
        hop_length = 1024
        rms = librosa.feature.rms(
            y=indata, frame_length=frame_length, hop_length=hop_length
        )
        db_threhold = librosa.amplitude_to_db(rms, ref=1.0)[0] < self.config.threhold
        # print(rms.shape,db.shape,db)
        for i in range(db_threhold.shape[0]):
            if db_threhold[i]:
                indata[i * hop_length : (i + 1) * hop_length] = 0
        self.input_wav[:] = np.append(self.input_wav[self.block_frame :], indata)

        # infer
        print("input_wav:" + str(self.input_wav.shape))
        # print('infered_wav:'+str(infer_wav.shape))
        infer_wav: torch.Tensor = self.resampler2(
            self.rvc.infer(self.resampler1(torch.from_numpy(self.input_wav)))
        )[-self.crossfade_frame - self.sola_search_frame - self.block_frame :].to(
            device
        )
        print("infer_wav:" + str(infer_wav.shape))

        # SOLA algorithm from https://github.com/yxlllc/DDSP-SVC
        cor_nom = F.conv1d(
            infer_wav[None, None, : self.crossfade_frame + self.sola_search_frame],
            self.sola_buffer[None, None, :],
        )
        cor_den = torch.sqrt(
            F.conv1d(
                infer_wav[None, None, : self.crossfade_frame + self.sola_search_frame]
                ** 2,
                torch.ones(1, 1, self.crossfade_frame, device=device),
            )
            + 1e-8
        )
        sola_offset = torch.argmax(cor_nom[0, 0] / cor_den[0, 0])
        print("sola offset: " + str(int(sola_offset)))

        # crossfade
        self.output_wav[:] = infer_wav[sola_offset : sola_offset + self.block_frame]
        self.output_wav[: self.crossfade_frame] *= self.fade_in_window
        self.output_wav[: self.crossfade_frame] += self.sola_buffer[:]
        if sola_offset < self.sola_search_frame:
            self.sola_buffer[:] = (
                infer_wav[
                    -self.sola_search_frame
                    - self.crossfade_frame
                    + sola_offset : -self.sola_search_frame
                    + sola_offset
                ]
                * self.fade_out_window
            )
        else:
            self.sola_buffer[:] = (
                infer_wav[-self.crossfade_frame :] * self.fade_out_window
            )

        if self.config.O_noise_reduce:
            outdata[:] = np.tile(
                nr.reduce_noise(
                    y=self.output_wav[:].cpu().numpy(), sr=self.config.samplerate
                ),
                (2, 1),
            ).T
        else:
            outdata[:] = self.output_wav[:].repeat(2, 1).t().cpu().numpy()
        total_time = time.perf_counter() - start_time
        self.window["infer_time"].update(int(total_time * 1000))
        print("infer time:" + str(total_time))

    def get_devices(self, update: bool = True):
        """获取设备列表"""
        if update:
            sd._terminate()
            sd._initialize()
        devices = sd.query_devices()
        hostapis = sd.query_hostapis()
        for hostapi in hostapis:
            for device_idx in hostapi["devices"]:
                devices[device_idx]["hostapi_name"] = hostapi["name"]
        input_devices = [
            f"{d['name']} ({d['hostapi_name']})"
            for d in devices
            if d["max_input_channels"] > 0
        ]
        output_devices = [
            f"{d['name']} ({d['hostapi_name']})"
            for d in devices
            if d["max_output_channels"] > 0
        ]
        input_devices_indices = [
            d["index"] for d in devices if d["max_input_channels"] > 0
        ]
        output_devices_indices = [
            d["index"] for d in devices if d["max_output_channels"] > 0
        ]
        return (
            input_devices,
            output_devices,
            input_devices_indices,
            output_devices_indices,
        )

    def set_devices(self, input_device, output_device):
        """设置输出设备"""
        (
            input_devices,
            output_devices,
            input_device_indices,
            output_device_indices,
        ) = self.get_devices()
        sd.default.device[0] = input_device_indices[input_devices.index(input_device)]
        sd.default.device[1] = output_device_indices[
            output_devices.index(output_device)
        ]
        print("input device:" + str(sd.default.device[0]) + ":" + str(input_device))
        print("output device:" + str(sd.default.device[1]) + ":" + str(output_device))


gui = GUI()<|MERGE_RESOLUTION|>--- conflicted
+++ resolved
@@ -16,11 +16,7 @@
 sys.path.append(now_dir)
 from config import Config as MyConfig
 
-<<<<<<< HEAD
 Config = Config()
-=======
-is_half = MyConfig().is_half
->>>>>>> 0729c9d6
 import PySimpleGUI as sg
 import sounddevice as sd
 import noisereduce as nr
@@ -85,29 +81,17 @@
             cpt["config"][-3] = cpt["weight"]["emb_g.weight"].shape[0]  # n_spk
             self.if_f0 = cpt.get("f0", 1)
             self.version = cpt.get("version", "v1")
-<<<<<<< HEAD
             if self.version == "v1":
                 if self.if_f0 == 1:
                     self.net_g = SynthesizerTrnMs256NSFsid(
                         *cpt["config"], is_half=Config.is_half
-=======
-            
-            if self.version == "v1":
-                if self.if_f0 == 1:
-                    self.net_g = SynthesizerTrnMs256NSFsid(
-                        *cpt["config"], is_half=self.config.is_half
->>>>>>> 0729c9d6
                     )
                 else:
                     self.net_g = SynthesizerTrnMs256NSFsid_nono(*cpt["config"])
             elif self.version == "v2":
                 if self.if_f0 == 1:
                     self.net_g = SynthesizerTrnMs768NSFsid(
-<<<<<<< HEAD
                         *cpt["config"], is_half=Config.is_half
-=======
-                        *cpt["config"], is_half=self.config.is_half
->>>>>>> 0729c9d6
                     )
                 else:
                     self.net_g = SynthesizerTrnMs768NSFsid_nono(*cpt["config"])
