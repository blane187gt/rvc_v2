--- conflicted
+++ resolved
@@ -3,7 +3,7 @@
 import noisereduce as nr
 import numpy as np
 from fairseq import checkpoint_utils
-import librosa,torch,parselmouth,faiss,time,threading,math
+import librosa,torch,parselmouth,faiss,time,threading
 import torch.nn.functional as F
 import torchaudio.transforms as tat
 
@@ -25,8 +25,9 @@
         self.f0_max = 1100
         self.f0_mel_min = 1127 * np.log(1 + self.f0_min / 700)
         self.f0_mel_max = 1127 * np.log(1 + self.f0_max / 700)
-        self.index=faiss.read_index(index_path)
-        self.big_npy=np.load(npy_path)
+        #self.index=faiss.read_index(index_path)
+        '''NOT YET USED'''
+        #self.big_npy=np.load(npy_path)
         model_path = hubert_path
         print("load model(s) from {}".format(model_path))
         models, saved_cfg, task = checkpoint_utils.load_model_ensemble_and_task(
@@ -87,7 +88,6 @@
             audio = librosa.to_mono(audio.transpose(1, 0))
         if sampling_rate != 16000:
             audio = librosa.resample(audio, orig_sr=sampling_rate, target_sr=16000)
-            #print('test:audio:'+str(audio.shape))
         '''padding'''
         
         
@@ -109,7 +109,8 @@
 
         ####索引优化
         npy = feats[0].cpu().numpy().astype("float32")
-        D, I = self.index.search(npy, 1)
+        #D, I = self.index.search(npy, 1)  
+        '''NOT YET USED'''
         # feats = torch.from_numpy(big_npy[I.squeeze()].astype("float16")).unsqueeze(0).to(device)
         index_rate=0.5
         feats = torch.from_numpy(npy).unsqueeze(0).to(device) * index_rate + (1 - index_rate) * feats
@@ -231,23 +232,16 @@
     def start_vc(self):
         torch.cuda.empty_cache()
         self.flag_vc=True
-        self.RMS_threhold=math.e**(float(self.config.threhold)/10)
         self.block_frame=int(self.config.block_time*self.config.samplerate)
         self.crossfade_frame=int(self.config.crossfade_time*self.config.samplerate)
         self.sola_search_frame=int(0.012*self.config.samplerate)
         self.delay_frame=int(0.02*self.config.samplerate)#往前预留0.02s
         self.extra_frame=int(self.config.extra_time*self.config.samplerate)#往后预留0.04s
         self.rvc=None
-<<<<<<< HEAD
         self.rvc=RVC(self.config.pitch,self.config.hubert_path,self.config.pth_path,self.config.index_path,self.config.npy_path)
-=======
-        self.rvc=RVC(self.config.pitch,self.config.pth_path,self.config.index_path,self.config.npy_path)
->>>>>>> 0135a3f7
         self.input_wav:np.ndarray=np.zeros(self.extra_frame+self.crossfade_frame+self.sola_search_frame+self.block_frame,dtype='float32')
         self.output_wav:torch.Tensor=torch.zeros(self.block_frame,device=device,dtype=torch.float32)
-        #self.sola_buffer:np.ndarray=np.zeros(self.crossfade_frame,dtype='float32')
         self.sola_buffer:torch.Tensor=torch.zeros(self.crossfade_frame,device=device,dtype=torch.float32)
-        #self.fade_in_window:np.ndarray = np.linspace(0, 1, self.crossfade_frame)
         self.fade_in_window:torch.Tensor=torch.linspace(0.0,1.0,steps=self.crossfade_frame,device=device,dtype=torch.float32)
         self.fade_out_window:torch.Tensor = 1 - self.fade_in_window
         self.resampler=tat.Resample(orig_freq=40000,new_freq=self.config.samplerate,dtype=torch.float32)
