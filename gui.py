--- conflicted
+++ resolved
@@ -165,10 +165,7 @@
         layout=[
             [
                 sg.Frame(title=i18n('加载模型'),layout=[
-<<<<<<< HEAD
-=======
-                    [sg.Input(default_text='TEMP\\hubert_base.pt',key='hubert_path'),sg.FileBrowse(i18n('Hubert File'))],
->>>>>>> 55135e0a
+                    [sg.Input(default_text='TEMP\\hubert_base.pt',key='hubert_path'),sg.FileBrowse(i18n('Hubert模型'))],
                     [sg.Input(default_text='TEMP\\atri.pth',key='pth_path'),sg.FileBrowse(i18n('选择.pth文件'))],
                     [sg.Input(default_text='TEMP\\added_IVF512_Flat_atri_baseline_src_feat.index',key='index_path'),sg.FileBrowse(i18n('选择.index文件'))],
                     [sg.Input(default_text='TEMP\\big_src_feature_atri.npy',key='npy_path'),sg.FileBrowse(i18n('选择.npy文件'))]
@@ -190,14 +187,10 @@
                     [sg.Text(i18n("采样长度")),sg.Slider(range=(0.1,3.0),key='block_time',resolution=0.1,orientation='h',default_value=1.0)],
                     [sg.Text(i18n("淡入淡出长度")),sg.Slider(range=(0.01,0.15),key='crossfade_length',resolution=0.01,orientation='h',default_value=0.08)],
                     [sg.Text(i18n("额外推理时长")),sg.Slider(range=(0.05,3.00),key='extra_time',resolution=0.01,orientation='h',default_value=0.05)],
-<<<<<<< HEAD
-                    [sg.Checkbox(i18n('输出降噪/Output Noisereduce'),key='noise_reduce')]
-=======
-                    [sg.Checkbox(i18n('Input Noisereduce'),key='I_noise_reduce'),sg.Checkbox(i18n('Output Noisereduce'),key='O_noise_reduce')]
->>>>>>> 55135e0a
+                    [sg.Checkbox(i18n('输入降噪'),key='I_noise_reduce'),sg.Checkbox(i18n('输出降噪'),key='O_noise_reduce')]
                 ],title=i18n("性能设置"))
             ],
-            [sg.Button(i18n("开始音频转换"),key='start_vc'),sg.Button(i18n("停止音频转换"),key='stop_vc'),sg.Text(i18n("Infer Time(ms):")),sg.Text("0",key='infer_time')]
+            [sg.Button(i18n("开始音频转换"),key='start_vc'),sg.Button(i18n("停止音频转换"),key='stop_vc'),sg.Text(i18n("推理时间(ms):")),sg.Text("0",key='infer_time')]
         ]
         
         self.window=sg.Window("RVC - GUI",layout=layout)
